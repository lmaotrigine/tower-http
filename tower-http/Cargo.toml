[package]
name = "tower-http"
description = "Tower middleware and utilities for HTTP clients and servers"
<<<<<<< HEAD
version = "0.4.2"
=======
version = "0.4.4"
>>>>>>> 466f0e0a
authors = ["Tower Maintainers <team@tower-rs.com>"]
edition = "2018"
license = "MIT"
readme = "../README.md"
repository = "https://github.com/tower-rs/tower-http"
homepage = "https://github.com/tower-rs/tower-http"
categories = ["asynchronous", "network-programming", "web-programming"]
keywords = ["io", "async", "futures", "service", "http"]
<<<<<<< HEAD
rust-version = "1.63"
=======
rust-version = "1.60"
>>>>>>> 466f0e0a

[dependencies]
bitflags = "2.0.2"
bytes = "1"
futures-core = "0.3"
futures-util = { version = "0.3.14", default_features = false, features = [] }
http = "0.2.7"
http-body = "0.4.5"
pin-project-lite = "0.2.7"
tower-layer = "0.3"
tower-service = "0.3"

# optional dependencies
async-compression = { version = "0.4", optional = true, features = ["tokio"] }
base64 = { version = "0.21", optional = true }
<<<<<<< HEAD
http-range-header = { version = "0.4.0", optional = true }
=======
http-range-header = "0.3.0"
>>>>>>> 466f0e0a
iri-string = { version = "0.7.0", optional = true }
mime = { version = "0.3.17", optional = true, default_features = false }
mime_guess = { version = "2", optional = true, default_features = false }
percent-encoding = { version = "2.1.0", optional = true }
tokio = { version = "1.6", optional = true, default_features = false }
tokio-util = { version = "0.7", optional = true, default_features = false, features = ["io"] }
tower = { version = "0.4.1", optional = true }
tracing = { version = "0.1", default_features = false, optional = true }
httpdate = { version = "1.0", optional = true }
uuid = { version = "1.0", features = ["v4"], optional = true }
include_dir = { version = "0.7", optional = true, features = ["metadata"] }

[dev-dependencies]
bytes = "1"
flate2 = "1.0"
brotli = "3"
futures = "0.3"
hyper = { version = "0.14", features = ["full"] }
once_cell = "1"
tokio = { version = "1", features = ["full"] }
tower = { version = "0.4.10", features = ["buffer", "util", "retry", "make", "timeout"] }
tracing-subscriber = "0.3"
uuid = { version = "1.0", features = ["v4"] }
serde_json = "1.0"
<<<<<<< HEAD
rust-embed = "6.4"
=======
>>>>>>> 466f0e0a
zstd = "0.12"

[features]
default = []
full = [
    "add-extension",
    "auth",
    "catch-panic",
    "compression-full",
    "cors",
    "decompression-full",
    "follow-redirect",
    "fs",
    "limit",
    "map-request-body",
    "map-response-body",
    "metrics",
    "normalize-path",
    "propagate-header",
    "redirect",
    "request-id",
    "sensitive-headers",
    "set-header",
    "set-status",
    "timeout",
    "trace",
    "util",
    "validate-request",
]
include_dir = ["include-dir"]  # typo compat
include-dir = ["dep:include_dir", "tokio-util/io", "tokio/io-util", "mime_guess", "mime", "percent-encoding", "httpdate", "set-status", "futures-util/alloc", "tracing"]
add-extension = []
auth = ["base64", "validate-request"]
catch-panic = ["tracing", "futures-util/std"]
cors = []
follow-redirect = ["iri-string", "tower/util"]
fs = ["tokio/fs", "tokio-util/io", "tokio/io-util", "dep:http-range-header", "mime_guess", "mime", "percent-encoding", "httpdate", "set-status", "futures-util/alloc", "tracing"]
limit = []
map-request-body = []
map-response-body = []
metrics = ["tokio/time"]
normalize-path = []
propagate-header = []
redirect = []
request-id = ["uuid"]
sensitive-headers = []
set-header = []
set-status = []
timeout = ["tokio/time"]
trace = ["tracing"]
util = ["tower"]
validate-request = ["mime"]

compression-br = ["async-compression/brotli", "tokio-util", "tokio"]
compression-deflate = ["async-compression/zlib", "tokio-util", "tokio"]
compression-full = ["compression-br", "compression-deflate", "compression-gzip", "compression-zstd"]
compression-gzip = ["async-compression/gzip", "tokio-util", "tokio"]
compression-zstd = ["async-compression/zstd", "tokio-util", "tokio"]

decompression-br = ["async-compression/brotli", "tokio-util", "tokio"]
decompression-deflate = ["async-compression/zlib", "tokio-util", "tokio"]
decompression-full = ["decompression-br", "decompression-deflate", "decompression-gzip", "decompression-zstd"]
decompression-gzip = ["async-compression/gzip", "tokio-util", "tokio"]
decompression-zstd = ["async-compression/zstd", "tokio-util", "tokio"]

[package.metadata.docs.rs]
all-features = true
rustdoc-args = ["--cfg", "docsrs"]

[package.metadata.playground]
features = ["full"]

[package.metadata.cargo-public-api-crates]
allowed = [
    "bytes",
    "http",
    "http_body",
    "mime",
    "tokio",
    "tower",
    "tower_layer",
    "tower_service",
    "tracing",
    "tracing_core",
]<|MERGE_RESOLUTION|>--- conflicted
+++ resolved
@@ -1,11 +1,7 @@
 [package]
 name = "tower-http"
 description = "Tower middleware and utilities for HTTP clients and servers"
-<<<<<<< HEAD
-version = "0.4.2"
-=======
 version = "0.4.4"
->>>>>>> 466f0e0a
 authors = ["Tower Maintainers <team@tower-rs.com>"]
 edition = "2018"
 license = "MIT"
@@ -14,11 +10,7 @@
 homepage = "https://github.com/tower-rs/tower-http"
 categories = ["asynchronous", "network-programming", "web-programming"]
 keywords = ["io", "async", "futures", "service", "http"]
-<<<<<<< HEAD
 rust-version = "1.63"
-=======
-rust-version = "1.60"
->>>>>>> 466f0e0a
 
 [dependencies]
 bitflags = "2.0.2"
@@ -34,11 +26,7 @@
 # optional dependencies
 async-compression = { version = "0.4", optional = true, features = ["tokio"] }
 base64 = { version = "0.21", optional = true }
-<<<<<<< HEAD
 http-range-header = { version = "0.4.0", optional = true }
-=======
-http-range-header = "0.3.0"
->>>>>>> 466f0e0a
 iri-string = { version = "0.7.0", optional = true }
 mime = { version = "0.3.17", optional = true, default_features = false }
 mime_guess = { version = "2", optional = true, default_features = false }
@@ -63,10 +51,7 @@
 tracing-subscriber = "0.3"
 uuid = { version = "1.0", features = ["v4"] }
 serde_json = "1.0"
-<<<<<<< HEAD
 rust-embed = "6.4"
-=======
->>>>>>> 466f0e0a
 zstd = "0.12"
 
 [features]
