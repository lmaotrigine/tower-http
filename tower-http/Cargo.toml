[package]
name = "tower-http"
description = "Tower middlewares and utilities for HTTP clients and servers"
version = "0.1.0"
authors = ["Tower Maintainers <team@tower-rs.com>"]
edition = "2018"
license = "MIT"
readme = "README.md"
repository = "https://github.com/tower-rs/tower-http"
homepage = "https://github.com/tower-rs/tower-http"
documentation = "https://docs.rs/tower-http/0.1.0/tower_http/"
categories = ["asynchronous", "network-programming", "web-programming"]
keywords = ["io", "async", "non-blocking", "futures", "service", "http"]

[dependencies]
futures-core = "0.3"
futures-util = { version = "0.3", default_features = false, features = [] }
http = "0.2"
http-body = "0.4"
pin-project = "1"
tower = { version = "0.4", default_features = false, features = ["util"] }
tower-layer = "0.3"
tower-service = "0.3"

# optional dependencies
async-compression = { version = "0.3", optional = true, features = ["tokio"] }
bytes = { version = "1", optional = true }
hyper = { version = "0.14", optional = true, default_features = false, features = ["stream"] }
tokio = { version = "1", optional = true, default_features = false }
tokio-util = { version = "0.6", optional = true, default_features = false, features = ["io"] }
tracing = { version = "0.1", default_features = false, optional = true }

[dev-dependencies]
flate2 = "1.0"
futures = "0.3"
hyper = { version = "0.14", features = ["full"] }
tokio = { version = "1", features = ["full"] }
<<<<<<< HEAD
tower = { version = "0.4", features = ["util", "retry", "make"] }
tracing-subscriber = "0.2"
=======
tower = { version = "0.4.6", features = ["util", "retry", "make"] }
tracing-subscriber = "0.2"
once_cell = "1"
>>>>>>> 4a4e08f4

[features]
default = []
full = [
    "add-extension",
    "compression",
    "compression-full",
    "decompression-full",
    "map-request-body",
    "map-response-body",
    "propagate-header",
    "redirect",
    "sensitive-header",
    "set-header",
    "trace",
]

add-extension = []
map-request-body = []
map-response-body = []
propagate-header = []
redirect = []
sensitive-header = []
set-header = []
trace = ["tracing"]

compression = ["bytes", "tokio-util", "tokio"]
compression-br = ["async-compression/brotli", "compression"]
compression-deflate = ["async-compression/zlib", "compression"]
compression-full = ["compression-br", "compression-deflate", "compression-gzip"]
compression-gzip = ["async-compression/gzip", "compression"]

decompression = ["bytes", "tokio-util", "tokio"]
decompression-br = ["async-compression/brotli", "decompression"]
decompression-deflate = ["async-compression/zlib", "decompression"]
decompression-full = ["decompression-br", "decompression-deflate", "decompression-gzip"]
decompression-gzip = ["async-compression/gzip", "decompression"]

[package.metadata.docs.rs]
all-features = true
rustdoc-args = ["--cfg", "docsrs"]

[package.metadata.playground]
features = ["full"]<|MERGE_RESOLUTION|>--- conflicted
+++ resolved
@@ -35,14 +35,9 @@
 futures = "0.3"
 hyper = { version = "0.14", features = ["full"] }
 tokio = { version = "1", features = ["full"] }
-<<<<<<< HEAD
-tower = { version = "0.4", features = ["util", "retry", "make"] }
-tracing-subscriber = "0.2"
-=======
 tower = { version = "0.4.6", features = ["util", "retry", "make"] }
 tracing-subscriber = "0.2"
 once_cell = "1"
->>>>>>> 4a4e08f4
 
 [features]
 default = []
