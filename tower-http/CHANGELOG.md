# Changelog

All notable changes to this project will be documented in this file.

The format is based on [Keep a Changelog](https://keepachangelog.com/en/1.0.0/),
and this project adheres to [Semantic Versioning](https://semver.org/spec/v2.0.0.html).

# Unreleased

## Added

- None.

## Changed

<<<<<<< HEAD
- Bump Minimum Supported Rust Version to 1.63 ([#418])
=======
- None.
>>>>>>> 466f0e0a

## Removed

- None.

## Fixed

- Accepts range headers with ranges where the end of range goes past the end of the document by bumping 
http-range-header to `0.4`

<<<<<<< HEAD
[#418]: https://github.com/tower-rs/tower-http/pull/418
=======
# 0.4.4 (September 1, 2023)

## Added

- **trace**: Default implementations for trace bodies.

# 0.4.3 (July 20, 2023)

## Fixed

- **compression:** Fix accidental breaking change in 0.4.2.
>>>>>>> 466f0e0a

# 0.4.2 (July 19, 2023)

## Added

- **cors:** Add support for private network preflights ([#373])
- **compression:** Implement `Default` for `DecompressionBody` ([#370])

## Changed

- **compression:** Update to async-compression 0.4 ([#371])

## Fixed

- **compression:** Override default brotli compression level 11 -> 4 ([#356])
- **trace:** Simplify dynamic tracing level application ([#380])
- **normalize_path:** Fix path normalization for preceding slashes ([#359])

[#356]: https://github.com/tower-rs/tower-http/pull/356
[#359]: https://github.com/tower-rs/tower-http/pull/359
[#370]: https://github.com/tower-rs/tower-http/pull/370
[#371]: https://github.com/tower-rs/tower-http/pull/371
[#373]: https://github.com/tower-rs/tower-http/pull/373
[#380]: https://github.com/tower-rs/tower-http/pull/380

# 0.4.1 (June 20, 2023)

## Added

- **request_id:** Derive `Default` for `MakeRequestUuid` ([#335])
- **fs:** Derive `Default` for `ServeFileSystemResponseBody` ([#336])
- **compression:** Expose compression quality on the CompressionLayer ([#333])

## Fixed

- **compression:** Improve parsing of `Accept-Encoding` request header ([#220])
- **normalize_path:** Fix path normalization of index route ([#347])
- **decompression:** Enable `multiple_members` for `GzipDecoder` ([#354])

[#347]: https://github.com/tower-rs/tower-http/pull/347
[#333]: https://github.com/tower-rs/tower-http/pull/333
[#220]: https://github.com/tower-rs/tower-http/pull/220
[#335]: https://github.com/tower-rs/tower-http/pull/335
[#336]: https://github.com/tower-rs/tower-http/pull/336
[#354]: https://github.com/tower-rs/tower-http/pull/354

# 0.4.0 (February 24, 2023)

## Added

- **decompression:** Add `RequestDecompression` middleware ([#282])
- **compression:** Implement `Default` for `CompressionBody` ([#323])
- **compression, decompression:** Support zstd (de)compression ([#322])

## Changed

- **serve_dir:** `ServeDir` and `ServeFile`'s error types are now `Infallible` and any IO errors
  will be converted into responses. Use `try_call` to generate error responses manually (BREAKING) ([#283])
- **serve_dir:** `ServeDir::fallback` and `ServeDir::not_found_service` now requires
  the fallback service to use `Infallible` as its error type (BREAKING) ([#283])
- **compression, decompression:** Tweak prefered compression encodings ([#325])

## Removed

- Removed `RequireAuthorization` in favor of `ValidateRequest` (BREAKING) ([#290])

## Fixed

- **serve_dir:** Don't include identity in Content-Encoding header ([#317])
- **compression:** Do compress SVGs ([#321])
- **serve_dir:** In `ServeDir`, convert `io::ErrorKind::NotADirectory` to `404 Not Found` ([#331])

[#282]: https://github.com/tower-rs/tower-http/pull/282
[#283]: https://github.com/tower-rs/tower-http/pull/283
[#290]: https://github.com/tower-rs/tower-http/pull/290
[#317]: https://github.com/tower-rs/tower-http/pull/317
[#321]: https://github.com/tower-rs/tower-http/pull/321
[#322]: https://github.com/tower-rs/tower-http/pull/322
[#323]: https://github.com/tower-rs/tower-http/pull/323
[#325]: https://github.com/tower-rs/tower-http/pull/325
[#331]: https://github.com/tower-rs/tower-http/pull/331

# 0.3.5 (December 02, 2022)

## Added

- Add `NormalizePath` middleware ([#275])
- Add `ValidateRequest` middleware ([#289])
- Add `RequestBodyTimeout` middleware ([#303])

## Changed

- Bump Minimum Supported Rust Version to 1.60 ([#299])

## Fixed

- **trace:** Correctly identify gRPC requests in default `on_response` callback ([#278])
- **cors:** Panic if a wildcard (`*`) is passed to `AllowOrigin::list`. Use
  `AllowOrigin::any()` instead ([#285])
- **serve_dir:** Call the fallback on non-uft8 request paths ([#310])

[#275]: https://github.com/tower-rs/tower-http/pull/275
[#278]: https://github.com/tower-rs/tower-http/pull/278
[#285]: https://github.com/tower-rs/tower-http/pull/285
[#289]: https://github.com/tower-rs/tower-http/pull/289
[#299]: https://github.com/tower-rs/tower-http/pull/299
[#303]: https://github.com/tower-rs/tower-http/pull/303
[#310]: https://github.com/tower-rs/tower-http/pull/310

# 0.3.4 (June 06, 2022)

## Added

- Add `Timeout` middleware ([#270])
- Add `RequestBodyLimit` middleware ([#271])

[#270]: https://github.com/tower-rs/tower-http/pull/270
[#271]: https://github.com/tower-rs/tower-http/pull/271

# 0.3.3 (May 08, 2022)

## Added

- **serve_dir:** Add `ServeDir::call_fallback_on_method_not_allowed` to allow calling the fallback
  for requests that aren't `GET` or `HEAD` ([#264])
- **request_id:** Add `MakeRequestUuid` for generating request ids using UUIDs ([#266])

[#264]: https://github.com/tower-rs/tower-http/pull/264
[#266]: https://github.com/tower-rs/tower-http/pull/266

## Fixed

- **serve_dir:** Include `Allow` header for `405 Method Not Allowed` responses ([#263])

[#263]: https://github.com/tower-rs/tower-http/pull/263

# 0.3.2 (April 29, 2022)

## Fixed

- **serve_dir**: Fix empty request parts being passed to `ServeDir`'s fallback instead of the actual ones ([#258])

[#258]: https://github.com/tower-rs/tower-http/pull/258

# 0.3.1 (April 28, 2022)

## Fixed

- **cors**: Only send a single origin in `Access-Control-Allow-Origin` header when a list of
  allowed origins is configured (the previous behavior of sending a comma-separated list like for
  allowed methods and allowed headers is not allowed by any standard)

# 0.3.0 (April 25, 2022)

## Added

- **fs**: Add `ServeDir::{fallback, not_found_service}` for calling another service if
  the file cannot be found ([#243])
- **fs**: Add `SetStatus` to override status codes ([#248])
- `ServeDir` and `ServeFile` now respond with `405 Method Not Allowed` to requests where the
  method isn't `GET` or `HEAD` ([#249])
- **cors**: Added `CorsLayer::very_permissive` which is like
  `CorsLayer::permissive` except it (truly) allows credentials. This is made
  possible by mirroring the request's origin as well as method and headers
  back as CORS-whitelisted ones ([#237])
- **cors**: Allow customizing the value(s) for the `Vary` header ([#237])

## Changed

- **cors**: Removed `allow-credentials: true` from `CorsLayer::permissive`.
  It never actually took effect in compliant browsers because it is mutually
  exclusive with the `*` wildcard (`Any`) on origins, methods and headers ([#237])
- **cors**: Rewrote the CORS middleware. Almost all existing usage patterns
  will continue to work. (BREAKING) ([#237])
- **cors**: The CORS middleware will now panic if you try to use `Any` in
  combination with `.allow_credentials(true)`. This configuration worked
  before, but resulted in browsers ignoring the `allow-credentials` header,
  which defeats the purpose of setting it and can be very annoying to debug
  ([#237])

## Fixed

- **fs**: Fix content-length calculation on range requests ([#228])

[#228]: https://github.com/tower-rs/tower-http/pull/228
[#237]: https://github.com/tower-rs/tower-http/pull/237
[#243]: https://github.com/tower-rs/tower-http/pull/243
[#248]: https://github.com/tower-rs/tower-http/pull/248
[#249]: https://github.com/tower-rs/tower-http/pull/249

# 0.2.4 (March 5, 2022)

## Added

- Added `CatchPanic` middleware which catches panics and converts them
  into `500 Internal Server` responses ([#214])

## Fixed

- Make parsing of `Accept-Encoding` more robust ([#220])

[#214]: https://github.com/tower-rs/tower-http/pull/214
[#220]: https://github.com/tower-rs/tower-http/pull/220

# 0.2.3 (February 18, 2022)

## Changed

- Update to tokio-util 0.7 ([#221])

## Fixed

- The CORS layer / service methods `allow_headers`, `allow_methods`, `allow_origin`
  and `expose_headers` now do nothing if given an empty `Vec`, instead of sending
  the respective header with an empty value ([#218])

[#218]: https://github.com/tower-rs/tower-http/pull/218
[#221]: https://github.com/tower-rs/tower-http/pull/221

# 0.2.2 (February 8, 2022)

## Fixed

- Add `Vary` headers for CORS preflight responses ([#216])

[#216]: https://github.com/tower-rs/tower-http/pull/216

# 0.2.1 (January 21, 2022)

## Added

- Support `Last-Modified` (and friends) headers in `ServeDir` and `ServeFile` ([#145])
- Add `AsyncRequireAuthorization::layer` ([#195])

## Fixed

- Fix build error for certain feature sets ([#209])
- `Cors`: Set `Vary` header ([#199])
- `ServeDir` and `ServeFile`: Fix potential directory traversal attack due to
  improper path validation on Windows ([#204])

[#145]: https://github.com/tower-rs/tower-http/pull/145
[#195]: https://github.com/tower-rs/tower-http/pull/195
[#199]: https://github.com/tower-rs/tower-http/pull/199
[#204]: https://github.com/tower-rs/tower-http/pull/204
[#209]: https://github.com/tower-rs/tower-http/pull/209

# 0.2.0 (December 1, 2021)

## Added

- **builder**: Add `ServiceBuilderExt` which adds methods to `tower::ServiceBuilder` for
  adding middleware from tower-http ([#106])
- **request_id**: Add `SetRequestId` and `PropagateRequestId` middleware ([#150])
- **trace**: Add `DefaultMakeSpan::level` to make log level of tracing spans easily configurable ([#124])
- **trace**: Add `LatencyUnit::Seconds` for formatting latencies as seconds ([#179])
- **trace**: Support customizing which status codes are considered failures by `GrpcErrorsAsFailures` ([#189])
- **compression**: Support specifying predicates to choose when responses should
  be compressed. This can be used to disable compression of small responses,
  responses with a certain `content-type`, or something user defined ([#172])
- **fs**: Ability to serve precompressed files ([#156])
- **fs**: Support `Range` requests ([#173])
- **fs**: Properly support HEAD requests which return no body and have the `Content-Length` header set ([#169])

## Changed

- `AddAuthorization`, `InFlightRequests`, `SetRequestHeader`,
  `SetResponseHeader`, `AddExtension`, `MapRequestBody` and `MapResponseBody`
   now requires underlying service to use `http::Request<ReqBody>` and
   `http::Response<ResBody>` as request and responses ([#182]) (BREAKING)
- **set_header**: Remove unnecessary generic parameter from `SetRequestHeaderLayer`
  and `SetResponseHeaderLayer`. This removes the need (and possibility) to specify a
  body type for these layers ([#148]) (BREAKING)
- **compression, decompression**: Change the response body error type to
  `Box<dyn std::error::Error + Send + Sync>`. This makes them usable if
  the body they're wrapping uses `Box<dyn std::error::Error + Send + Sync>` as
  its error type which they previously weren't ([#166]) (BREAKING)
- **fs**: Change response body type of `ServeDir` and `ServeFile` to
  `ServeFileSystemResponseBody` and `ServeFileSystemResponseFuture` ([#187]) (BREAKING)
- **auth**: Change `AuthorizeRequest` and `AsyncAuthorizeRequest` traits to be simpler ([#192]) (BREAKING)

## Removed

- **compression, decompression**: Remove `BodyOrIoError`. Its been replaced with `Box<dyn
  std::error::Error + Send + Sync>` ([#166]) (BREAKING)
- **compression, decompression**: Remove the `compression` and `decompression` feature. They were unnecessary
  and `compression-full`/`decompression-full` can be used to get full
  compression/decompression support. For more granular control, `[compression|decompression]-gzip`,
  `[compression|decompression]-br` and `[compression|decompression]-deflate` may
  be used instead ([#170]) (BREAKING)

[#106]: https://github.com/tower-rs/tower-http/pull/106
[#124]: https://github.com/tower-rs/tower-http/pull/124
[#148]: https://github.com/tower-rs/tower-http/pull/148
[#150]: https://github.com/tower-rs/tower-http/pull/150
[#156]: https://github.com/tower-rs/tower-http/pull/156
[#166]: https://github.com/tower-rs/tower-http/pull/166
[#169]: https://github.com/tower-rs/tower-http/pull/169
[#170]: https://github.com/tower-rs/tower-http/pull/170
[#172]: https://github.com/tower-rs/tower-http/pull/172
[#173]: https://github.com/tower-rs/tower-http/pull/173
[#179]: https://github.com/tower-rs/tower-http/pull/179
[#182]: https://github.com/tower-rs/tower-http/pull/182
[#187]: https://github.com/tower-rs/tower-http/pull/187
[#189]: https://github.com/tower-rs/tower-http/pull/189
[#192]: https://github.com/tower-rs/tower-http/pull/192

# 0.1.2 (November 13, 2021)

- New middleware: Add `Cors` for setting [CORS] headers ([#112])
- New middleware: Add `AsyncRequireAuthorization` ([#118])
- `Compression`: Don't recompress HTTP responses ([#140])
- `Compression` and `Decompression`: Pass configuration from layer into middleware ([#132])
- `ServeDir` and `ServeFile`: Improve performance ([#137])
- `Compression`: Remove needless `ResBody::Error: Into<BoxError>` bounds ([#117])
- `ServeDir`: Percent decode path segments ([#129])
- `ServeDir`: Use correct redirection status ([#130])
- `ServeDir`: Return `404 Not Found` on requests to directories if
  `append_index_html_on_directories` is set to `false` ([#122])

[#112]: https://github.com/tower-rs/tower-http/pull/112
[#118]: https://github.com/tower-rs/tower-http/pull/118
[#140]: https://github.com/tower-rs/tower-http/pull/140
[#132]: https://github.com/tower-rs/tower-http/pull/132
[#137]: https://github.com/tower-rs/tower-http/pull/137
[#117]: https://github.com/tower-rs/tower-http/pull/117
[#129]: https://github.com/tower-rs/tower-http/pull/129
[#130]: https://github.com/tower-rs/tower-http/pull/130
[#122]: https://github.com/tower-rs/tower-http/pull/122

# 0.1.1 (July 2, 2021)

- Add example of using `SharedClassifier`.
- Add `StatusInRangeAsFailures` which is a response classifier that considers
  responses with status code in a certain range as failures. Useful for HTTP
  clients where both server errors (5xx) and client errors (4xx) are considered
  failures.
- Implement `Debug` for `NeverClassifyEos`.
- Update iri-string to 0.4.
- Add `ClassifyResponse::map_failure_class` and `ClassifyEos::map_failure_class`
  for transforming the failure classification using a function.
- Clarify exactly when each `Trace` callback is called.
- Add `AddAuthorizationLayer` for setting the `Authorization` header on
  requests.

# 0.1.0 (May 27, 2021)

- Initial release.

[CORS]: https://developer.mozilla.org/en-US/docs/Web/HTTP/CORS<|MERGE_RESOLUTION|>--- conflicted
+++ resolved
@@ -9,28 +9,24 @@
 
 ## Added
 
+- **fs:** Add configurable filesystem backends for `ServeDir` and implement an `include_dir` based
+backend.
+
+## Changed
+
+- Bump Minimum Supported Rust Version to 1.64 ([#418])
+
+## Removed
+
 - None.
 
-## Changed
-
-<<<<<<< HEAD
-- Bump Minimum Supported Rust Version to 1.63 ([#418])
-=======
-- None.
->>>>>>> 466f0e0a
-
-## Removed
-
-- None.
-
-## Fixed
-
-- Accepts range headers with ranges where the end of range goes past the end of the document by bumping 
+## Fixed
+
+- Accepts range headers with ranges where the end of range goes past the end of the document by bumping
 http-range-header to `0.4`
 
-<<<<<<< HEAD
 [#418]: https://github.com/tower-rs/tower-http/pull/418
-=======
+
 # 0.4.4 (September 1, 2023)
 
 ## Added
@@ -42,7 +38,6 @@
 ## Fixed
 
 - **compression:** Fix accidental breaking change in 0.4.2.
->>>>>>> 466f0e0a
 
 # 0.4.2 (July 19, 2023)
 
